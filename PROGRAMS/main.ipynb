--- conflicted
+++ resolved
@@ -2,9 +2,7 @@
  "cells": [
   {
    "cell_type": "code",
-<<<<<<< HEAD
-=======
-   "execution_count": null,
+   "execution_count": 1,
    "metadata": {},
    "outputs": [],
    "source": [
@@ -13,7 +11,6 @@
   },
   {
    "cell_type": "code",
->>>>>>> a1de821c
    "execution_count": null,
    "metadata": {},
    "outputs": [],
@@ -136,11 +133,13 @@
     "# Initialize meshgrid of Triangles\n",
     "mesh = Meshgrid(surface_dl.vertices, surface_dl.triangles)\n",
     "\n",
-    "a, ε, λ_new = deform_icp.test(d_k, mesh, modes_dl.modes)\n",
-    "\n",
-    "print(a)\n",
-    "print(ε)\n",
-    "print(λ_new)\n",
+    "deform_icp(d_k, mesh, modes_dl.modes)\n",
+    "\n",
+    "# a, ε, λ_new = deform_icp.test(d_k, mesh, modes_dl.modes)\n",
+    "\n",
+    "# print(a)\n",
+    "# print(ε)\n",
+    "# print(λ_new)\n",
     "\n",
     "# print(Q.shape)\n",
     "# print(d_k.shape)\n",
