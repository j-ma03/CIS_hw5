--- conflicted
+++ resolved
@@ -1,30 +1,21 @@
 import numpy as np
 from numpy.typing import NDArray
 from typing import Tuple, Any
-from enum import Enum
 from tqdm import tqdm
-from utils.coordinate_calibration import PointCloudRegistration
-from utils.icp import IterativeClosestPoint
+from utils.icp import IterativeClosestPoint, Matching
 from utils.meshgrid import Meshgrid, Triangle
-from utils.octree import Octree
 import warnings
 
 """
 Code created by Edmund Sumpena and Jayden Ma
 """
 
-class Matching(Enum):
-    SIMPLE_LINEAR = 1
-    VECTORIZED_LINEAR = 2
-    SIMPLE_OCTREE = 3
-    VECTORIZED_OCTREE = 4
-
 class DeformableICP(IterativeClosestPoint):
     def __init__(
         self,
         max_iter: int = 200,
         match_mode: Matching = Matching.VECTORIZED_LINEAR,
-        gamma: float = 0.95,
+        gamma: float = 0.96,
         early_stopping: int = 10
     ) -> None:
         super().__init__(max_iter, match_mode, gamma, early_stopping)
@@ -40,6 +31,10 @@
         meshgrid, and modes.
         """
 
+        # List storing point cloud and meshgrid closest point
+        # matching error
+        match_score = [np.inf]
+
         # Point cloud should be an Nx3 matrix of (x, y, z) coordinates
         if len(pt_cloud.shape) != 2 or pt_cloud.shape[1] != 3:
             raise ValueError('Point cloud should be an Nx3 matrix containing 3D coordinates!')
@@ -53,200 +48,82 @@
             raise ValueError('Matrix of modes should be an MxVx3 matrix!')
         
         # Initialize the best rigidly-transformed point cloud
-        # and its transformation matrix
+        # and its corresponding transformation matrix
         pt_cloud_best = pt_cloud[:,:3].copy()
-        pt_cloud = self._homogenize(pt_cloud)
-        F_best = np.eye(3)
+        F_best = np.eye(4)
         
         # Initialize λ vector as a zero vector (just look at mean initially)
         λ_best = np.zeros(modes.shape[0])
         λ_best[0] = 1.0
         
-        for i in range(5):
+        for i in range(self.max_iter):
+            print(f'Iteration {i+1}:')
+            
             ####
             ## Step 1: Perform rigid-body ICP until convergence
             ####
 
-            print(f'Iteration {i+1}:')
-            print('\nPerforming rigid-body ICP...')
-
-            best_pt_cloud, closest_pt, dist, F = super().__call__(
+            best_pt_cloud, closest_pt, dist, F_i = super().__call__(
                 pt_cloud_best, meshgrid
             )
-            F_best = F_best @ F
-
-            print('Done.\n')
-
-
-            # TODO put step 2 into a function and return deformed mesh, λ_best
-            ####
-            ## Step 2: Refine transformation with Deformable ICP until convergence
-            ####
-
-            print('\nPerforming deformable ICP...')
-
-            meshgrid, λ_best = self.deform_mesh(best_pt_cloud, modes, λ_best)
-
-            print('Done.\n')
-
-        # # List storing point cloud and meshgrid closest point
-        # # matching error
-        # match_score = [np.inf]
-
-        # # Stores the maximum closest distance threshold for point cloud
-        # # and meshgrid closest point to be considered a candidate
-        # dist_thresh = np.inf
-
-        # # Initialize λ vector as a zero vector (just look at mean initially)
-        # λ = np.ones(modes.shape[0])
-        # λ[0] = 1.0
-        # λ_best = λ.copy()
-
-        # # Stores the current and best transformation from
-        # # the point cloud to meshgrid
-        # F: NDArray = F_best.copy()
-        # early_stop_count = 0    # Number of times failed termination condition
-
-        # # Stores the best point cloud computed at each iteration
-        # pt_cloud_i = best_pt_cloud[:,:3].copy()
-        # pt_cloud = self._homogenize(pt_cloud)
-
-        # print('\nPerforming deformable ICP...')
-        # for _ in (pbar := tqdm(range(self.max_iter), bar_format="{n_fmt}it [{elapsed}<{remaining}, {rate_fmt}{postfix}]")):
-        #     # Find closest points and distances
-        #     closest_pt, dist, closest_tri = self.match(pt_cloud_i, meshgrid)
-
-        #     # Find candidates where distance to closest point is
-        #     # less than the maximum threshold
-        #     candidates = np.where(dist < dist_thresh)[0]
-
-        #     # Compute mode coordinates based on current prediction
-        #     mode_coords = self._compute_mode_coordinates(
-        #         closest_pt[candidates], closest_tri[candidates],
-        #         modes, λ
-        #     )
-
-        #     # Sanity check that the mode coordinates roughly match transformed points
-        #     target = pt_cloud_i[candidates]
-        #     predicted = np.sum(mode_coords * λ.reshape(1, -1, 1), axis=1)
-        #     err = np.mean(target - predicted, axis=0)
-
-        #     if err.mean() >= 0.5:
-        #         warnings.warn('Sanity check failed: Predicted mode coordinates '\
-        #                       f'do not match the transformed points (error: {err})!')
-
-        #     # Compute updated rigid transformation (rotation ɑ & translation ε)
-        #     # and mode weights λ
-        #     # alpha, eps, λ_new = self._get_deformable_transf(
-        #     #     pt_cloud_i[candidates], closest_pt[candidates],
-        #     #     modes, mode_coords
-        #     # )
-
-        #     λ_new = self._get_deformable_transf(
-        #         pt_cloud_i[candidates], closest_pt[candidates],
-        #         modes, mode_coords
-        #     )
-
-        #     # Update mode weights λ for modes 1 - M
-        #     λ[1:] = λ_new
-        #     assert λ[0] == 1, f'Expected λ for the 0th mode to be 1, but got {λ[0]}!'
-
-        #     # Compute new transformation matrix from alpha and epsilon
-        #     F_i = np.eye(4)
-        #     # F_i[:3,:3] = self._rotation_matrix(alpha)
-        #     # F_i[:3,3] = eps
-
-        #     # Update point cloud with transformation
-        #     pt_cloud_i = self._homogenize(pt_cloud_i)
-        #     pt_cloud_i = (F_i @ pt_cloud_i.T)[:3].T
-        #     F = F @ F_i
-
-        #     # Apply deformation on the triangle mesh vertices
-        #     meshgrid = self._deform_mesh(meshgrid, modes, λ)
-
-        #     # compute sigma = residual error between A and B
-        #     # compute epsilon max = maximum residual error between A and B             
-        #     # compute epsilon = residual error between A and B; append to match score
-        #     sigma, epsilon_max, epsilon = self._residual_error(pt_cloud_i, closest_pt)
-        #     match_score.append(epsilon)
-
-        #     # Update distance threshold to three-times the similarity
-        #     # score between the point cloud and closest meshgrid points
-        #     dist_thresh = 3 * match_score[-1]
-            
-        #     # Compute the ratio reflecting the change in point cloud
-        #     # to meshgrid matching score from the previous iteration
-        #     match_ratio = match_score[-1] / match_score[-2]
-            
-        #     # Display match ratio on progress bar
-        #     pbar.set_postfix(match=match_score[-1], prev_match_ratio=match_ratio)
-        #     pbar.update(0)
-
-        #     # Check if the match ratio fails the termination condition
-        #     if match_ratio >= self.gamma:
-        #         early_stop_count += 1   # Increment counter
-        #     else:
-        #         F_best = F.copy()   # New best transformation found
-        #         λ_best = λ.copy()
-        #         early_stop_count = 0    # Reset counter
-
-        #     # Stop algorithm if failed termination condition
-        #     # too many times
-        #     if early_stop_count >= self.early_stopping:
-        #         break
-
-        # print('Done.\n')
-
-<<<<<<< HEAD
-        # meshgrid, λ_best = self.get_new_deformed_mesh(best_pt_cloud, modes)
-=======
-        meshgrid, λ_best = self.get_new_deformed_mesh(best_pt_cloud, modes, F_best, pt_cloud, meshgrid)
->>>>>>> c553097c
-
-        # Compute best point cloud and closest distance to mesh
-        # best_pt_cloud = (F_best @ pt_cloud.T).T[:,:3]
-        # closest_pt, dist, _ = self.match(best_pt_cloud[:,:3], meshgrid)
-
-        # return best_pt_cloud, closest_pt, dist, F_best, λ_best
+            F_best = F_best @ F_i
+
+            ####
+            ## Step 2: Deform the meshgrid until convergence
+            ####
+
+            meshgrid, λ_best = self.deform_mesh(
+                best_pt_cloud, meshgrid, modes, λ_best
+            )
+
+            ####
+            ## Step 3: Compute error and check for terminatation condition
+            ####
+
+            _, _, epsilon = self._residual_error(pt_cloud, closest_pt)
+            match_score.append(epsilon)
+
+            # Compute the ratio reflecting the change in point cloud
+            # to meshgrid matching score from the previous iteration
+            match_ratio = match_score[-1] / match_score[-2]
+            print(f'\nOverall Match Error: {epsilon:0.3f}')
+            print(f'Overall Match Ratio: {match_ratio:0.3f}\n')
+
+            # Check if the match ratio fails the termination condition
+            if match_ratio >= self.gamma:
+                print(f'Match ratio >= gamma ({self.gamma:0.3f}). Terminating algorithm.\n')
+                break
+
+        # Return the best point cloud, closest distance to mesh,
+        # and best λ vector
+        return best_pt_cloud, closest_pt, dist, F_best, λ_best
 
     def deform_mesh(
         self,
-        best_pt_cloud: NDArray[np.float32],
+        pt_cloud: NDArray[np.float32],
+        meshgrid: Meshgrid,
         modes: NDArray[np.float32],
-<<<<<<< HEAD
         λ: NDArray[np.float32]
-=======
-        F_best: NDArray[np.float32],
-        pt_cloud: NDArray[np.float32],
-        meshgrid: Meshgrid
->>>>>>> c553097c
     ) -> Tuple[Meshgrid, NDArray[np.float32]]:
         """
         Returns the new deformed meshgrid and mode weights λ.
         """
-         # List storing point cloud and meshgrid closest point
+        # List storing point cloud and meshgrid closest point
         # matching error
         match_score = [np.inf]
 
         # Stores the maximum closest distance threshold for point cloud
         # and meshgrid closest point to be considered a candidate
         dist_thresh = np.inf
-
-        # Stores the current and best transformation from
-        # the point cloud to meshgrid
-        F: NDArray = F_best.copy()
         early_stop_count = 0    # Number of times failed termination condition
 
-        # Store the best λ (mode weights)
+        # Store the best λ (mode weights) and deformed mesh
         λ_best = λ.copy()
-
-        # Stores the best point cloud computed at each iteration
-        pt_cloud_i = best_pt_cloud[:,:3].copy()
-        pt_cloud = self._homogenize(pt_cloud)
-
-        for _ in (pbar := tqdm(range(self.max_iter), bar_format="{n_fmt}it [{elapsed}<{remaining}, {rate_fmt}{postfix}]")):
+        mesh_best = meshgrid.copy()
+
+        for _ in (pbar := tqdm(range(self.max_iter), bar_format="Deforming Mesh: {n_fmt}it [{elapsed}<{remaining}, {rate_fmt}{postfix}]")):
             # Find closest points and distances
-            closest_pt, dist, closest_tri = self.match(pt_cloud_i, meshgrid)
+            closest_pt, dist, closest_tri = super().match(pt_cloud, meshgrid)
 
             # Find candidates where distance to closest point is
             # less than the maximum threshold
@@ -258,18 +135,9 @@
                 modes, λ
             )
 
-            # Sanity check that the mode coordinates roughly match transformed points
-            target = pt_cloud_i[candidates]
-            predicted = np.sum(mode_coords * λ.reshape(1, -1, 1), axis=1)
-            err = np.mean(target - predicted, axis=0)
-
-            if err.mean() >= 0.5:
-                warnings.warn('Sanity check failed: Predicted mode coordinates '\
-                              f'do not match the transformed points (error: {err})!')
-
+            # Predict new mode weights λ to improve deformation
             λ_new = self._get_deformable_transf(
-                pt_cloud_i[candidates], closest_pt[candidates],
-                modes, mode_coords
+                pt_cloud[candidates], modes, mode_coords
             )
 
             # Update mode weights λ for modes 1 - M
@@ -282,7 +150,7 @@
             # compute sigma = residual error between A and B
             # compute epsilon max = maximum residual error between A and B             
             # compute epsilon = residual error between A and B; append to match score
-            sigma, epsilon_max, epsilon = self._residual_error(pt_cloud_i, closest_pt)
+            _, _, epsilon = self._residual_error(pt_cloud, closest_pt)
             match_score.append(epsilon)
 
             # Update distance threshold to three-times the similarity
@@ -301,8 +169,8 @@
             if match_ratio >= self.gamma:
                 early_stop_count += 1   # Increment counter
             else:
-                F_best = F.copy()   # New best transformation found
-                λ_best = λ.copy()
+                λ_best = λ.copy()   # New best deformation found
+                mesh_best = meshgrid.copy()
                 early_stop_count = 0    # Reset counter
 
             # Stop algorithm if failed termination condition
@@ -310,45 +178,7 @@
             if early_stop_count >= self.early_stopping:
                 break
 
-        return meshgrid, λ_best
-
-    def match(
-        self,
-        pt_cloud: NDArray[np.float32],
-        meshgrid: Meshgrid
-    ) -> Tuple[NDArray[np.float32], ...]:
-        """
-        Finds the closest point and distance from points on a point cloud 
-        to a triangle meshgrid.
-        """
-
-        # Point cloud should be an Nx3 matrix of (x, y, z) coordinates
-        if len(pt_cloud.shape) != 2 or pt_cloud.shape[1] != 3:
-            raise ValueError('Point cloud should be an Nx3 matrix containing 3D coordinates!')
-
-        # Input meshgrid should be a Meshgrid object
-        if not isinstance(meshgrid, Meshgrid):
-            raise Exception(f'Expected input meshgrid should be of type Meshgrid but got \'{meshgrid.__class__.__name__}\'!')
-
-        ####
-        ## Search algorithms to find closest points
-        ####
-
-        # Performs a simple linear search for closest points
-        if self.match_mode == Matching.SIMPLE_LINEAR:
-            return self._simple_linear_match(pt_cloud, meshgrid)
-        
-        # Performs a faster vectorized linear search for closest points
-        elif self.match_mode == Matching.VECTORIZED_LINEAR:
-            return self._vectorized_linear_match(pt_cloud, meshgrid)
-        
-        # Performs a simple iterative search for closest points using Octrees
-        elif self.match_mode == Matching.SIMPLE_OCTREE:
-            return self._simple_octree_match(pt_cloud, meshgrid)
-        
-        # Performs a simple iterative search for closest points using Octrees
-        elif self.match_mode == Matching.VECTORIZED_OCTREE:
-            return self._vectorized_octree_match(pt_cloud, meshgrid)
+        return mesh_best, λ_best
     
     def _compute_mode_coordinates(
         self,
@@ -424,11 +254,10 @@
             Q[i] = np.sum(modes[:,[s,t,u]] * barycentric, axis=1)
 
         return Q
-    
+
     def _get_deformable_transf(
         self,
-        transf_pt_cloud: NDArray[np.float32], # transformed point cloud s_k
-        closest_pt: NDArray[np.float32], # closest point on mesh c_k
+        pt_cloud: NDArray[np.float32], # transformed point cloud s_k
         modes: NDArray[np.float32], # modes q_m,k
         mode_coords: NDArray[np.float32] # mode coordinates q_m,k
     ) -> Tuple[NDArray[np.float32], NDArray[np.float32]]:
@@ -437,7 +266,7 @@
         and the mode weights λ given a meshgrid and modes.
         """
         # Point cloud should be an Nx3 matrix of (x, y, z) coordinates
-        if len(transf_pt_cloud.shape) != 2 or transf_pt_cloud.shape[1] != 3:
+        if len(pt_cloud.shape) != 2 or pt_cloud.shape[1] != 3:
             raise ValueError('Point cloud should be an Nx3 matrix containing 3D coordinates!')
         
         # Check that the matrix of modes is a MxVx3 matrix
@@ -445,94 +274,21 @@
             raise ValueError('Matrix of modes should be an MxVx3 matrix!')
 
         # number of points in the point cloud
-        n = transf_pt_cloud.shape[0]
+        n = pt_cloud.shape[0]
 
         # Initialize A and b matrices
-        A = np.zeros((3 * n, 6 + modes.shape[0] - 1))
-        b = (transf_pt_cloud - closest_pt).flatten()    # b_k = s_k - c_k
+        A = np.zeros((3 * n, modes.shape[0] - 1))
+        b = (pt_cloud - mode_coords[:,0]).flatten()  # b_k = s_k - c_k
 
         for i in range(n): # populate A and b
-            # each 3xn row in A = [skew(s_k) -I q_1,k ... q_m,k], repeat for each point in the point cloud
-            A[3*i:3*i+3, :3] = self._skew_symmetric(transf_pt_cloud[i])
-            A[3*i:3*i+3, 3:6] = -np.eye(3)
-            A[3*i:3*i+3, 6:] = mode_coords[i,1:].T
-
-            # print(self._skew_symmetric(transf_pt_cloud[i]).shape)
-            # print(mode_coords[i,1:].T.shape)
-            # assert False
-
-        # print(A)
+            # each 3xn row in A = [q_1,k ... q_m,k], repeat for each point in the point cloud
+            A[3*i:3*i+3] = mode_coords[i,1:].T
 
         # Solve least squares problem A * x = b
         x = np.linalg.lstsq(A, b, rcond=None)[0]
 
-        # print(x)
-        # assert False
-        
-        # Return alpha, epsilon, and lambdas
-        return x[:3], x[3:6], x[6:]
-    
-
-    def _get_deformable_transf(
-        self,
-        transf_pt_cloud: NDArray[np.float32], # transformed point cloud s_k
-        closest_pt: NDArray[np.float32], # closest point on mesh c_k
-        modes: NDArray[np.float32], # modes q_m,k
-        mode_coords: NDArray[np.float32] # mode coordinates q_m,k
-    ) -> Tuple[NDArray[np.float32], NDArray[np.float32]]:
-        """
-        Computes the rigid body transformation for a point cloud
-        and the mode weights λ given a meshgrid and modes.
-        """
-        # Point cloud should be an Nx3 matrix of (x, y, z) coordinates
-        if len(transf_pt_cloud.shape) != 2 or transf_pt_cloud.shape[1] != 3:
-            raise ValueError('Point cloud should be an Nx3 matrix containing 3D coordinates!')
-        
-        # Check that the matrix of modes is a MxVx3 matrix
-        if len(modes.shape) != 3 or modes.shape[2] != 3:
-            raise ValueError('Matrix of modes should be an MxVx3 matrix!')
-
-        # number of points in the point cloud
-        n = transf_pt_cloud.shape[0]
-
-        # Initialize A and b matrices
-        A = np.zeros((3 * n, modes.shape[0] - 1))
-        # b = (transf_pt_cloud - closest_pt).flatten()    # b_k = s_k - c_k
-
-        b = (transf_pt_cloud - mode_coords[:,0]).flatten()
-        # print(b)
-        # print(b.flatten())
-        # print(b.shape)
-        # assert False
-
-        # print(n)
-        # print(mode_coords.shape)
-        # assert False
-
-        for i in range(n): # populate A and b
-            # each 3xn row in A = [skew(s_k) -I q_1,k ... q_m,k], repeat for each point in the point cloud
-            A[3*i:3*i+3] = mode_coords[i,1:].T
-
-            # print(self._skew_symmetric(transf_pt_cloud[i]).shape)
-            # print(mode_coords[i,1:].T.shape)
-            # assert False
-
-        # print(A)
-
-        # print(A)
-        # assert False
-
-        # Solve least squares problem A * x = b
-        x = np.linalg.lstsq(A, b, rcond=None)[0]
-
-        # print(x)
-
-        # print(x)
-        # assert False
-        
-        # Return alpha, epsilon, and lambdas
+        # Return lambda vector (mode weights)
         return x
-    
     
     def _deform_mesh(
         self,
